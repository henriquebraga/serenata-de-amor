--- conflicted
+++ resolved
@@ -45,10 +45,7 @@
 ## Contribuindo
 Para contribuir baste seguir nosso **[guia da contribuição](CONTRIBUTING.md)**.
 
-<<<<<<< HEAD
 ## Participando da conversa
-A conversa sobre o projeto acontece em um grupo do [Telegram](https://telegram.org/) — **tudo inglês**, já que temos contribuidores de outros países e queremos contribuir com outros países também.
+A conversa sobre o projeto acontece em um grupo do [Telegram](https://telegram.org/) — **tudo em inglês**, já que temos contribuidores de outros países e queremos contribuir com outros países também.
 
-[Cique aqui](https://telegram.me/joinchat/AKDWcwgjD0QPd6KqEG11tg) para fazer entrar na conversa e conhecer os envolvidos.
-=======
->>>>>>> bc38baef
+[Cique aqui](https://telegram.me/joinchat/AKDWcwgjD0QPd6KqEG11tg) para fazer entrar na conversa e conhecer os envolvidos.